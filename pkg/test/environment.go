package test

import (
	"context"
	"crypto/tls"
	"crypto/x509"
	"encoding/json"
	"errors"
	"fmt"
	"io/fs"
	"net/http"
	"os"
	"os/exec"
	"os/signal"
	"path"
	"path/filepath"
	"strconv"
	"strings"
	"sync"
	"text/template"
	"time"

	"github.com/golang/mock/gomock"
	"github.com/google/uuid"
	"github.com/mattn/go-tty"
	"github.com/onsi/ginkgo/v2"
	"github.com/phayes/freeport"
	"github.com/pkg/browser"
	"github.com/rancher/opni/apis"
	"github.com/rancher/opni/pkg/agent"
	corev1 "github.com/rancher/opni/pkg/apis/core/v1"
	managementv1 "github.com/rancher/opni/pkg/apis/management/v1"
	"github.com/rancher/opni/pkg/bootstrap"
	"github.com/rancher/opni/pkg/capabilities/wellknown"
	"github.com/rancher/opni/pkg/clients"
	"github.com/rancher/opni/pkg/config"
	"github.com/rancher/opni/pkg/config/meta"
	"github.com/rancher/opni/pkg/config/v1beta1"
	"github.com/rancher/opni/pkg/gateway"
	"github.com/rancher/opni/pkg/ident"
	"github.com/rancher/opni/pkg/logger"
	"github.com/rancher/opni/pkg/management"
	"github.com/rancher/opni/pkg/pkp"
	"github.com/rancher/opni/pkg/plugins"
	"github.com/rancher/opni/pkg/plugins/hooks"
	"github.com/rancher/opni/pkg/realtime"
	"github.com/rancher/opni/pkg/test/testutil"
	"github.com/rancher/opni/pkg/tokens"
	"github.com/rancher/opni/pkg/trust"
	"github.com/rancher/opni/pkg/util"
	"github.com/rancher/opni/pkg/util/future"
	"github.com/rancher/opni/pkg/util/waitctx"
	"github.com/rancher/opni/pkg/webui"
	"github.com/ttacon/chalk"
	clientv3 "go.etcd.io/etcd/client/v3"
	"go.uber.org/zap"
	"google.golang.org/grpc"
	"google.golang.org/grpc/credentials/insecure"
	"google.golang.org/protobuf/types/known/durationpb"
	"google.golang.org/protobuf/types/known/emptypb"
	"k8s.io/client-go/rest"
	ctrl "sigs.k8s.io/controller-runtime"
	"sigs.k8s.io/controller-runtime/pkg/envtest"
)

var Log = logger.New(logger.WithLogLevel(zap.DebugLevel)).Named("test")

type servicePorts struct {
	Etcd            int
	GatewayGRPC     int
	GatewayHTTP     int
	ManagementGRPC  int
	ManagementHTTP  int
	ManagementWeb   int
	CortexGRPC      int
	CortexHTTP      int
	TestEnvironment int
	RTMetrics       int
}

type RunningAgent struct {
	*agent.Agent
	*sync.Mutex
}

type Environment struct {
	EnvironmentOptions

	TestBin           string
	Logger            *zap.SugaredLogger
	CRDDirectoryPaths []string

	mockCtrl *gomock.Controller

	ctx    context.Context
	cancel context.CancelFunc
	once   sync.Once

	tempDir string
	ports   servicePorts

	runningAgents   map[string]RunningAgent
	runningAgentsMu sync.Mutex

	gatewayConfig *v1beta1.GatewayConfig
	k8sEnv        *envtest.Environment

	Processes struct {
		Etcd      future.Future[*os.Process]
		APIServer future.Future[*os.Process]
	}
}

type EnvironmentOptions struct {
<<<<<<< HEAD
	enableEtcd           bool
	enableGateway        bool
	enableCortex         bool
	enableRealtimeServer bool
=======
	enableEtcd       bool
	enableGateway    bool
	enableCortex     bool
	defaultAgentOpts []StartAgentOption
>>>>>>> 457f388b
}

type EnvironmentOption func(*EnvironmentOptions)

func (o *EnvironmentOptions) apply(opts ...EnvironmentOption) {
	for _, op := range opts {
		op(o)
	}
}

func WithEnableEtcd(enable bool) EnvironmentOption {
	return func(o *EnvironmentOptions) {
		o.enableEtcd = enable
	}
}

func WithEnableGateway(enable bool) EnvironmentOption {
	return func(o *EnvironmentOptions) {
		o.enableGateway = enable
	}
}

func WithEnableCortex(enable bool) EnvironmentOption {
	return func(o *EnvironmentOptions) {
		o.enableCortex = enable
	}
}

func WithEnableRealtimeServer(enable bool) EnvironmentOption {
	return func(o *EnvironmentOptions) {
		o.enableRealtimeServer = enable
	}
}

func WithDefaultAgentOpts(opts ...StartAgentOption) EnvironmentOption {
	return func(o *EnvironmentOptions) {
		o.defaultAgentOpts = opts
	}
}

func (e *Environment) Start(opts ...EnvironmentOption) error {
	options := EnvironmentOptions{
		enableEtcd:           true,
		enableGateway:        true,
		enableCortex:         true,
		enableRealtimeServer: true,
	}
	options.apply(opts...)

	e.Logger = Log.Named("env")

	e.EnvironmentOptions = options
	e.Processes.Etcd = future.New[*os.Process]()

	lg := e.Logger
	lg.Info("Starting test environment")

	e.initCtx()
	e.runningAgents = make(map[string]RunningAgent)

	var t gomock.TestReporter
	if strings.HasSuffix(os.Args[0], ".test") {
		t = ginkgo.GinkgoT()
	}
	e.mockCtrl = gomock.NewController(t)

	ports, err := freeport.GetFreePorts(10)
	if err != nil {
		panic(err)
	}
	e.ports = servicePorts{
		Etcd:            ports[0],
		GatewayGRPC:     ports[1],
		GatewayHTTP:     ports[2],
		ManagementGRPC:  ports[3],
		ManagementHTTP:  ports[4],
		ManagementWeb:   ports[5],
		CortexGRPC:      ports[6],
		CortexHTTP:      ports[7],
		TestEnvironment: ports[8],
		RTMetrics:       ports[9],
	}
	if portNum, ok := os.LookupEnv("OPNI_MANAGEMENT_GRPC_PORT"); ok {
		e.ports.ManagementGRPC, err = strconv.Atoi(portNum)
		if err != nil {
			return fmt.Errorf("failed to parse management GRPC port: %w", err)
		}
	}
	if portNum, ok := os.LookupEnv("OPNI_MANAGEMENT_HTTP_PORT"); ok {
		e.ports.ManagementHTTP, err = strconv.Atoi(portNum)
		if err != nil {
			return fmt.Errorf("failed to parse management HTTP port: %w", err)
		}
	}
	if portNum, ok := os.LookupEnv("OPNI_MANAGEMENT_WEB_PORT"); ok {
		e.ports.ManagementWeb, err = strconv.Atoi(portNum)
		if err != nil {
			return fmt.Errorf("failed to parse management web port: %w", err)
		}
	}
	if portNum, ok := os.LookupEnv("OPNI_GATEWAY_GRPC_PORT"); ok {
		e.ports.GatewayGRPC, err = strconv.Atoi(portNum)
		if err != nil {
			return fmt.Errorf("failed to parse gateway port: %w", err)
		}
	}
	if portNum, ok := os.LookupEnv("OPNI_GATEWAY_HTTP_PORT"); ok {
		e.ports.GatewayHTTP, err = strconv.Atoi(portNum)
		if err != nil {
			return fmt.Errorf("failed to parse gateway port: %w", err)
		}
	}
	if portNum, ok := os.LookupEnv("TEST_ENV_API_PORT"); ok {
		e.ports.TestEnvironment, err = strconv.Atoi(portNum)
		if err != nil {
			panic(err)
		}
	}

	e.tempDir, err = os.MkdirTemp("", "opni-monitoring-test-*")
	if err != nil {
		return err
	}
	if options.enableEtcd {
		if err := os.Mkdir(path.Join(e.tempDir, "etcd"), 0700); err != nil {
			return err
		}
	}
	if options.enableCortex {
		cortexTempDir := path.Join(e.tempDir, "cortex")
		if err := os.MkdirAll(path.Join(cortexTempDir, "rules"), 0700); err != nil {
			return err
		}

		entries, _ := fs.ReadDir(TestDataFS, "testdata/cortex")
		lg.Infof("Copying %d files from embedded testdata/cortex to %s", len(entries), cortexTempDir)
		for _, entry := range entries {
			if err := os.WriteFile(path.Join(cortexTempDir, entry.Name()), TestData("cortex/"+entry.Name()), 0644); err != nil {
				return err
			}
		}
	}
	if err := os.Mkdir(path.Join(e.tempDir, "prometheus"), 0700); err != nil {
		return err
	}
	os.WriteFile(path.Join(e.tempDir, "prometheus", "sample-rules.yaml"), TestData("prometheus/sample-rules.yaml"), 0644)

	if options.enableEtcd {
		e.startEtcd()
	}
	if options.enableGateway {
		e.startGateway()
	}
	if options.enableCortex {
		e.startCortex()
	}
	if options.enableRealtimeServer {
		e.startRealtimeServer()
	}
	return nil
}

func (e *Environment) StartK8s() (*rest.Config, error) {
	e.initCtx()
	e.Processes.APIServer = future.New[*os.Process]()

	port, err := freeport.GetFreePort()
	if err != nil {
		panic(err)
	}
	scheme := apis.NewScheme()

	e.k8sEnv = &envtest.Environment{
		BinaryAssetsDirectory: e.TestBin,
		CRDDirectoryPaths:     e.CRDDirectoryPaths,
		Scheme:                scheme,
		CRDs:                  DownloadCertManagerCRDs(scheme),
		ControlPlane: envtest.ControlPlane{
			APIServer: &envtest.APIServer{
				SecureServing: envtest.SecureServing{
					ListenAddr: envtest.ListenAddr{
						Address: "127.0.0.1",
						Port:    fmt.Sprint(port),
					},
				},
			},
		},
	}

	cfg, err := e.k8sEnv.Start()
	if err != nil {
		return nil, err
	}
	pid := os.Getpid()
	threads, err := os.ReadDir(fmt.Sprintf("/proc/%d/task/", pid))
	if err != nil {
		panic(err)
	}
	possiblePIDs := []int{}
	for _, thread := range threads {
		childProcessIDs, err := os.ReadFile(fmt.Sprintf("/proc/%d/task/%s/children", pid, thread.Name()))
		if err != nil {
			continue
		}
		if len(childProcessIDs) > 0 {
			parts := strings.Split(string(childProcessIDs), " ")
			for _, part := range parts {
				if pid, err := strconv.Atoi(part); err == nil {
					possiblePIDs = append(possiblePIDs, pid)
				}
			}
		}
	}
	var apiserverPID int
	for _, pid := range possiblePIDs {
		exe, err := os.Readlink(fmt.Sprintf("/proc/%d/exe", pid))
		if err != nil {
			continue
		}
		if filepath.Base(exe) == "kube-apiserver" {
			apiserverPID = pid
			break
		}
	}
	if apiserverPID == 0 {
		panic("could not find kube-apiserver PID")
	}
	proc, err := os.FindProcess(apiserverPID)
	if err != nil {
		panic(err)
	}
	e.Processes.APIServer.Set(proc)
	return cfg, nil
}

func (e *Environment) StartManager(restConfig *rest.Config, reconcilers ...Reconciler) ctrl.Manager {
	ports := util.Must(freeport.GetFreePorts(2))

	manager := util.Must(ctrl.NewManager(restConfig, ctrl.Options{
		Scheme:                 e.k8sEnv.Scheme,
		MetricsBindAddress:     fmt.Sprintf(":%d", ports[0]),
		HealthProbeBindAddress: fmt.Sprintf(":%d", ports[1]),
	}))
	for _, reconciler := range reconcilers {
		util.Must(reconciler.SetupWithManager(manager))
	}
	go func() {
		if err := manager.Start(e.ctx); err != nil {
			panic(err)
		}
	}()
	return manager
}

func (e *Environment) Stop() error {
	if e.cancel != nil {
		e.cancel()
		waitctx.Wait(e.ctx, 20*time.Second)
	}
	if e.k8sEnv != nil {
		e.k8sEnv.Stop()
	}
	if e.mockCtrl != nil {
		e.mockCtrl.Finish()
	}
	if e.tempDir != "" {
		os.RemoveAll(e.tempDir)
	}
	return nil
}

func (e *Environment) initCtx() {
	e.once.Do(func() {
		e.ctx, e.cancel = context.WithCancel(waitctx.Background())
	})
}

func (e *Environment) startEtcd() {
	if !e.enableEtcd {
		e.Logger.Panic("etcd disabled")
	}
	lg := e.Logger
	defaultArgs := []string{
		fmt.Sprintf("--listen-client-urls=http://localhost:%d", e.ports.Etcd),
		fmt.Sprintf("--advertise-client-urls=http://localhost:%d", e.ports.Etcd),
		"--listen-peer-urls=http://localhost:0",
		"--log-level=error",
		fmt.Sprintf("--data-dir=%s", path.Join(e.tempDir, "etcd")),
	}
	etcdBin := path.Join(e.TestBin, "etcd")
	cmd := exec.CommandContext(e.ctx, etcdBin, defaultArgs...)
	cmd.Env = []string{"ALLOW_NONE_AUTHENTICATION=yes"}
	plugins.ConfigureSysProcAttr(cmd)
	session, err := testutil.StartCmd(cmd)
	if err != nil {
		if !errors.Is(e.ctx.Err(), context.Canceled) {
			panic(err)
		} else {
			return
		}
	}
	e.Processes.Etcd.Set(cmd.Process)

	lg.Info("Waiting for etcd to start...")
	for e.ctx.Err() == nil {
		resp, err := http.Get(fmt.Sprintf("http://localhost:%d/health", e.ports.Etcd))
		if err == nil {
			defer resp.Body.Close()
			if resp.StatusCode == http.StatusOK {
				break
			}
		}
		time.Sleep(time.Second)
	}
	lg.Info("Etcd started")
	waitctx.Go(e.ctx, func() {
		<-e.ctx.Done()
		session.Wait()
	})
}

type cortexTemplateOptions struct {
	HttpListenPort int
	GrpcListenPort int
	StorageDir     string
}

func (e *Environment) startCortex() {
	if !e.enableCortex {
		e.Logger.Panic("cortex disabled")
	}
	lg := e.Logger
	configTemplate := TestData("cortex/config.yaml")
	t := util.Must(template.New("config").Parse(string(configTemplate)))
	configFile, err := os.Create(path.Join(e.tempDir, "cortex", "config.yaml"))
	if err != nil {
		panic(err)
	}
	if err := t.Execute(configFile, cortexTemplateOptions{
		HttpListenPort: e.ports.CortexHTTP,
		GrpcListenPort: e.ports.CortexGRPC,
		StorageDir:     path.Join(e.tempDir, "cortex"),
	}); err != nil {
		panic(err)
	}
	configFile.Close()
	cortexBin := filepath.Join(e.TestBin, "../../bin/opni")
	defaultArgs := []string{
		"cortex", fmt.Sprintf("-config.file=%s", path.Join(e.tempDir, "cortex/config.yaml")),
	}
	cmd := exec.CommandContext(e.ctx, cortexBin, defaultArgs...)
	plugins.ConfigureSysProcAttr(cmd)
	session, err := testutil.StartCmd(cmd)
	if err != nil {
		if !errors.Is(e.ctx.Err(), context.Canceled) {
			panic(err)
		}
	}
	lg.Info("Waiting for cortex to start...")
	for e.ctx.Err() == nil {
		req, _ := http.NewRequest(http.MethodGet, fmt.Sprintf("https://localhost:%d/ready", e.ports.GatewayHTTP), nil)
		client := http.Client{
			Transport: &http.Transport{
				TLSClientConfig: e.GatewayTLSConfig(),
			},
		}
		resp, err := client.Do(req)
		if err == nil && resp.StatusCode == http.StatusOK {
			break
		}
		if resp != nil {
			lg.With(
				zap.Error(err),
				"status", resp.Status,
			).Info("Waiting for cortex to start...")
		}
		time.Sleep(time.Second)
	}
	lg.Info("Cortex started")
	waitctx.Go(e.ctx, func() {
		<-e.ctx.Done()
		session.Wait()
	})
}

func (e *Environment) startRealtimeServer() {
	if !e.enableRealtimeServer {
		e.Logger.Panic("realtime disabled")
	}

	srv, err := realtime.NewServer(&v1beta1.RealtimeServerSpec{
		ManagementClient: v1beta1.ManagementClientSpec{
			Address: fmt.Sprintf("localhost:%d", e.ports.ManagementGRPC),
		},
		Metrics: v1beta1.MetricsSpec{
			Port: e.ports.RTMetrics,
		},
	})
	if err != nil {
		panic(err)
	}
	go srv.Start(e.ctx)
}

type prometheusTemplateOptions struct {
	ListenPort    int
	RTMetricsPort int
	OpniAgentPort int
}

func (e *Environment) StartPrometheus(opniAgentPort int) int {
	lg := e.Logger
	port, err := freeport.GetFreePort()
	if err != nil {
		panic(err)
	}
	configTemplate := TestData("prometheus/config.yaml")
	t := util.Must(template.New("config").Parse(string(configTemplate)))
	configFile, err := os.Create(path.Join(e.tempDir, "prometheus", "config.yaml"))
	if err != nil {
		panic(err)
	}
	if err := t.Execute(configFile, prometheusTemplateOptions{
		ListenPort:    port,
		OpniAgentPort: opniAgentPort,
		RTMetricsPort: e.ports.RTMetrics,
	}); err != nil {
		panic(err)
	}
	configFile.Close()
	prometheusBin := path.Join(e.TestBin, "prometheus")
	defaultArgs := []string{
		fmt.Sprintf("--config.file=%s", path.Join(e.tempDir, "prometheus/config.yaml")),
		fmt.Sprintf("--storage.agent.path=%s", path.Join(e.tempDir, "prometheus", fmt.Sprint(opniAgentPort))),
		fmt.Sprintf("--web.listen-address=127.0.0.1:%d", port),
		"--log.level=error",
		"--web.enable-lifecycle",
		"--enable-feature=agent",
	}
	cmd := exec.CommandContext(e.ctx, prometheusBin, defaultArgs...)
	plugins.ConfigureSysProcAttr(cmd)
	session, err := testutil.StartCmd(cmd)
	if err != nil {
		if !errors.Is(e.ctx.Err(), context.Canceled) {
			panic(err)
		}
	}
	lg.Info("Waiting for prometheus to start...")
	for e.ctx.Err() == nil {
		resp, err := http.Get(fmt.Sprintf("http://localhost:%d/-/ready", port))
		if err == nil {
			defer resp.Body.Close()
			if resp.StatusCode == http.StatusOK {
				break
			}
		}
		time.Sleep(time.Second)
	}
	lg.Info("Prometheus started")
	waitctx.Go(e.ctx, func() {
		<-e.ctx.Done()
		session.Wait()
	})
	return port
}

func (e *Environment) newGatewayConfig() *v1beta1.GatewayConfig {
	caCertData := string(TestData("root_ca.crt"))
	servingCertData := string(TestData("localhost.crt"))
	servingKeyData := string(TestData("localhost.key"))
	return &v1beta1.GatewayConfig{
		TypeMeta: meta.TypeMeta{
			APIVersion: "v1beta1",
			Kind:       "GatewayConfig",
		},
		Spec: v1beta1.GatewayConfigSpec{
			Plugins: v1beta1.PluginsSpec{
				Dirs: []string{ // ¯\_(ツ)_/¯
					"bin",
					"../bin",
					"../../bin",
					"../../../bin",
					"../../../../bin",
					"../../../../../bin",
				},
			},
			HTTPListenAddress: fmt.Sprintf("localhost:%d", e.ports.GatewayHTTP),
			GRPCListenAddress: fmt.Sprintf("localhost:%d", e.ports.GatewayGRPC),
			EnableMonitor:     true,
			Management: v1beta1.ManagementSpec{
				GRPCListenAddress: fmt.Sprintf("tcp://127.0.0.1:%d", e.ports.ManagementGRPC),
				HTTPListenAddress: fmt.Sprintf("127.0.0.1:%d", e.ports.ManagementHTTP),
				WebListenAddress:  fmt.Sprintf("127.0.0.1:%d", e.ports.ManagementWeb),
			},
			AuthProvider: "test",
			Certs: v1beta1.CertsSpec{
				CACertData:      &caCertData,
				ServingCertData: &servingCertData,
				ServingKeyData:  &servingKeyData,
			},
			Cortex: v1beta1.CortexSpec{
				Distributor: v1beta1.DistributorSpec{
					HTTPAddress: fmt.Sprintf("localhost:%d", e.ports.CortexHTTP),
					GRPCAddress: fmt.Sprintf("localhost:%d", e.ports.CortexGRPC),
				},
				Ingester: v1beta1.IngesterSpec{
					HTTPAddress: fmt.Sprintf("localhost:%d", e.ports.CortexHTTP),
					GRPCAddress: fmt.Sprintf("localhost:%d", e.ports.CortexGRPC),
				},
				Alertmanager: v1beta1.AlertmanagerSpec{
					HTTPAddress: fmt.Sprintf("localhost:%d", e.ports.CortexHTTP),
				},
				Ruler: v1beta1.RulerSpec{
					HTTPAddress: fmt.Sprintf("localhost:%d", e.ports.CortexHTTP),
				},
				QueryFrontend: v1beta1.QueryFrontendSpec{
					HTTPAddress: fmt.Sprintf("localhost:%d", e.ports.CortexHTTP),
					GRPCAddress: fmt.Sprintf("localhost:%d", e.ports.CortexGRPC),
				},
				Certs: v1beta1.MTLSSpec{
					ServerCA:   path.Join(e.tempDir, "cortex/root.crt"),
					ClientCA:   path.Join(e.tempDir, "cortex/root.crt"),
					ClientCert: path.Join(e.tempDir, "cortex/client.crt"),
					ClientKey:  path.Join(e.tempDir, "cortex/client.key"),
				},
			},
			Storage: v1beta1.StorageSpec{
				Type: v1beta1.StorageTypeEtcd,
				Etcd: &v1beta1.EtcdStorageSpec{
					Endpoints: []string{fmt.Sprintf("http://localhost:%d", e.ports.Etcd)},
				},
			},
		},
	}
}

func (e *Environment) NewManagementClient() managementv1.ManagementClient {
	if !e.enableGateway {
		e.Logger.Panic("gateway disabled")
	}
	c, err := clients.NewManagementClient(e.ctx,
		clients.WithAddress(fmt.Sprintf("127.0.0.1:%d", e.ports.ManagementGRPC)),
		clients.WithDialOptions(grpc.WithDefaultCallOptions(grpc.WaitForReady(true))),
	)
	if err != nil {
		panic(err)
	}
	return c
}

func (e *Environment) ManagementClientConn() grpc.ClientConnInterface {
	if !e.enableGateway {
		e.Logger.Panic("gateway disabled")
	}
	cc, err := grpc.DialContext(e.ctx, fmt.Sprintf("127.0.0.1:%d", e.ports.ManagementGRPC),
		grpc.WithDefaultCallOptions(grpc.WaitForReady(true)),
		grpc.WithTransportCredentials(insecure.NewCredentials()),
	)
	if err != nil {
		panic(err)
	}
	return cc
}

func (e *Environment) PrometheusAPIEndpoint() string {
	return fmt.Sprintf("https://localhost:%d/prometheus/api/v1", e.ports.GatewayHTTP)
}

func (e *Environment) startGateway() {
	if !e.enableGateway {
		e.Logger.Panic("gateway disabled")
	}
	lg := e.Logger
	e.gatewayConfig = e.newGatewayConfig()
	pluginLoader := plugins.NewPluginLoader()

	lifecycler := config.NewLifecycler(meta.ObjectList{e.gatewayConfig, &v1beta1.AuthProvider{
		TypeMeta: meta.TypeMeta{
			APIVersion: "v1beta1",
			Kind:       "AuthProvider",
		},
		ObjectMeta: meta.ObjectMeta{
			Name: "test",
		},
		Spec: v1beta1.AuthProviderSpec{
			Type: "test",
		},
	}})
	g := gateway.NewGateway(e.ctx, e.gatewayConfig, pluginLoader,
		gateway.WithLifecycler(lifecycler),
	)
	m := management.NewServer(e.ctx, &e.gatewayConfig.Spec.Management, g, pluginLoader,
		management.WithCapabilitiesDataSource(g),
		management.WithHealthStatusDataSource(g),
		management.WithLifecycler(lifecycler),
	)

	pluginLoader.Hook(hooks.OnLoadingCompleted(func(numLoaded int) {
		lg.Infof("loaded %d plugins", numLoaded)
	}))

	pluginLoader.Hook(hooks.OnLoadingCompleted(func(int) {
		if err := m.ListenAndServe(e.ctx); err != nil {
			lg.With(
				zap.Error(err),
			).Fatal("management server exited with error")
		}
	}))

	pluginLoader.Hook(hooks.OnLoadingCompleted(func(int) {
		if err := g.ListenAndServe(e.ctx); err != nil {
			lg.With(
				zap.Error(err),
			).Error("gateway server exited with error")
		}
	}))

	LoadPlugins(pluginLoader)

	lg.Info("Waiting for gateway to start...")
	for i := 0; i < 10; i++ {
		req, _ := http.NewRequest(http.MethodGet, fmt.Sprintf("https://%s/healthz",
			e.gatewayConfig.Spec.HTTPListenAddress), nil)
		client := http.Client{
			Transport: &http.Transport{
				TLSClientConfig: e.GatewayTLSConfig(),
			},
		}
		resp, err := client.Do(req)
		if err == nil {
			defer resp.Body.Close()
			if resp.StatusCode == http.StatusOK {
				break
			}
		}
	}
	lg.Info("Gateway started")
	waitctx.Go(e.ctx, func() {
		<-e.ctx.Done()
	})
}

type StartAgentOptions struct {
	ctx                  context.Context
	remoteGatewayAddress string
}

type StartAgentOption func(*StartAgentOptions)

func (o *StartAgentOptions) apply(opts ...StartAgentOption) {
	for _, op := range opts {
		op(o)
	}
}

func WithContext(ctx context.Context) StartAgentOption {
	return func(o *StartAgentOptions) {
		o.ctx = ctx
	}
}

func WithRemoteGatewayAddress(addr string) StartAgentOption {
	return func(o *StartAgentOptions) {
		o.remoteGatewayAddress = addr
	}
}

func (e *Environment) StartAgent(id string, token *corev1.BootstrapToken, pins []string, opts ...StartAgentOption) (int, <-chan error) {
	options := &StartAgentOptions{
		ctx: context.Background(),
	}
	options.apply(opts...)
	if !e.enableGateway && options.remoteGatewayAddress == "" {
		e.Logger.Panic("gateway disabled")
	}

	errC := make(chan error, 2)
	port, err := freeport.GetFreePort()
	if err != nil {
		panic(err)
	}

	if err := ident.RegisterProvider(id, func() ident.Provider {
		return NewTestIdentProvider(e.mockCtrl, id)
	}); err != nil {
		if !errors.Is(err, ident.ErrProviderAlreadyExists) {
			panic(err)
		}
	}

	gatewayAddress := fmt.Sprintf("localhost:%d", e.ports.GatewayGRPC)
	if options.remoteGatewayAddress != "" {
		gatewayAddress = options.remoteGatewayAddress
	}

	agentConfig := &v1beta1.AgentConfig{
		Spec: v1beta1.AgentConfigSpec{
			TrustStrategy:    v1beta1.TrustStrategyPKP,
			ListenAddress:    fmt.Sprintf("localhost:%d", port),
			GatewayAddress:   gatewayAddress,
			IdentityProvider: id,
			Rules: &v1beta1.RulesSpec{
				Discovery: v1beta1.DiscoverySpec{
					Filesystem: &v1beta1.FilesystemRulesSpec{
						PathExpressions: []string{
							path.Join(e.tempDir, "prometheus", "sample-rules.yaml"),
						},
					},
				},
			},
			Storage: v1beta1.StorageSpec{
				Type: v1beta1.StorageTypeEtcd,
				Etcd: &v1beta1.EtcdStorageSpec{
					Endpoints: []string{fmt.Sprintf("http://localhost:%d", e.ports.Etcd)},
				},
			},
		},
	}

	publicKeyPins := []*pkp.PublicKeyPin{}
	for _, pin := range pins {
		d, err := pkp.DecodePin(pin)
		if err != nil {
			errC <- err
			return 0, errC
		}
		publicKeyPins = append(publicKeyPins, d)
	}
	bt, err := tokens.FromBootstrapToken(token)
	if err != nil {
		errC <- err
		return 0, errC
	}
	var a *agent.Agent
	mu := &sync.Mutex{}
	go func() {
		mu.Lock()
		publicKeyPins := make([]*pkp.PublicKeyPin, len(pins))
		for i, pin := range pins {
			d, err := pkp.DecodePin(pin)
			if err != nil {
				errC <- err
				return
			}
			publicKeyPins[i] = d
		}
		conf := trust.StrategyConfig{
			PKP: &trust.PKPConfig{
				Pins: trust.NewPinSource(publicKeyPins),
			},
		}
		strategy, err := conf.Build()
		if err != nil {
			errC <- err
			return
		}
		a, err = agent.New(e.ctx, agentConfig,
			agent.WithBootstrapper(&bootstrap.ClientConfig{
				Capability:    wellknown.CapabilityMetrics,
				Token:         bt,
				Endpoint:      gatewayAddress,
				TrustStrategy: strategy,
			}))
		if err != nil {
			errC <- err
			mu.Unlock()
			return
		}
		e.runningAgentsMu.Lock()
		e.runningAgents[id] = RunningAgent{
			Agent: a,
			Mutex: mu,
		}
		e.runningAgentsMu.Unlock()
		mu.Unlock()
		errC <- nil
		if err := a.ListenAndServe(); err != nil {
			Log.Error(err)
		}
	}()
	waitctx.Go(e.ctx, func() {
		<-e.ctx.Done()
		mu.Lock()
		defer mu.Unlock()
		if a == nil {
			return
		}
		if err := a.Shutdown(); err != nil {
			errC <- err
		}
		e.runningAgentsMu.Lock()
		delete(e.runningAgents, id)
		e.runningAgentsMu.Unlock()
	})
	return port, errC
}

func (e *Environment) GetAgent(id string) RunningAgent {
	e.runningAgentsMu.Lock()
	defer e.runningAgentsMu.Unlock()
	return e.runningAgents[id]
}

func (e *Environment) GatewayTLSConfig() *tls.Config {
	pool := x509.NewCertPool()
	pool.AppendCertsFromPEM([]byte(*e.gatewayConfig.Spec.Certs.CACertData))
	return &tls.Config{
		MinVersion: tls.VersionTLS12,
		RootCAs:    pool,
	}
}

func (e *Environment) GatewayConfig() *v1beta1.GatewayConfig {
	return e.gatewayConfig
}

func (e *Environment) EtcdClient() (*clientv3.Client, error) {
	if !e.enableEtcd {
		e.Logger.Panic("etcd disabled")
	}
	return clientv3.New(clientv3.Config{
		Endpoints: []string{fmt.Sprintf("http://localhost:%d", e.ports.Etcd)},
		Context:   e.ctx,
		Logger:    e.Logger.Desugar(),
	})
}

func (e *Environment) EtcdConfig() *v1beta1.EtcdStorageSpec {
	if !e.enableEtcd {
		e.Logger.Panic("etcd disabled")
	}
	return &v1beta1.EtcdStorageSpec{
		Endpoints: []string{fmt.Sprintf("http://localhost:%d", e.ports.Etcd)},
	}
}

func StartStandaloneTestEnvironment(opts ...EnvironmentOption) {
	options := &EnvironmentOptions{
		enableGateway:    true,
		enableEtcd:       true,
		enableCortex:     true,
		defaultAgentOpts: []StartAgentOption{},
	}
	options.apply(opts...)

	environment := &Environment{
		TestBin: "testbin/bin",
	}
	addAgent := func(rw http.ResponseWriter, r *http.Request) {
		Log.Infof("%s %s", r.Method, r.URL.Path)
		switch r.Method {
		case http.MethodPost:
			body := struct {
				Token string   `json:"token"`
				Pins  []string `json:"pins"`
			}{}
			if err := json.NewDecoder(r.Body).Decode(&body); err != nil {
				rw.WriteHeader(http.StatusBadRequest)
				rw.Write([]byte(err.Error()))
				return
			}
			token, err := tokens.ParseHex(body.Token)
			if err != nil {
				rw.WriteHeader(http.StatusBadRequest)
				rw.Write([]byte(err.Error()))
				return
			}
			port, errC := environment.StartAgent(uuid.New().String(), token.ToBootstrapToken(), body.Pins, options.defaultAgentOpts...)
			if err := <-errC; err != nil {
				rw.WriteHeader(http.StatusInternalServerError)
				rw.Write([]byte(err.Error()))
				return
			}
			environment.StartPrometheus(port)
			rw.WriteHeader(http.StatusOK)
			rw.Write([]byte(fmt.Sprintf("%d", port)))
		}
	}
	webui.AddExtraHandler("/opni-test/agents", addAgent)
	http.HandleFunc("/agents", addAgent)
	if err := environment.Start(opts...); err != nil {
		panic(err)
	}
	go func() {
		addr := fmt.Sprintf("127.0.0.1:%d", environment.ports.TestEnvironment)
		Log.Infof(chalk.Green.Color("Test environment API listening on %s"), addr)
		if err := http.ListenAndServe(addr, nil); err != nil {
			panic(err)
		}
	}()
	c := make(chan os.Signal, 2)
	signal.Notify(c, os.Interrupt)
	Log.Info(chalk.Blue.Color("Press (ctrl+c) to stop test environment"))
	// listen for spacebar on stdin
	t, err := tty.Open()
	if err == nil && options.enableGateway {
		Log.Info(chalk.Blue.Color("Press (space) to open the web dashboard"))
		Log.Info(chalk.Blue.Color("Press (a) to launch a new agent"))
		go func() {
			client := environment.NewManagementClient()
			for {
				rn, err := t.ReadRune()
				if err != nil {
					Log.Fatal(err)
				}
				switch rn {
				case ' ':
					go browser.OpenURL(fmt.Sprintf("http://localhost:%d", environment.ports.ManagementWeb))
				case 'a':
					go func() {
						bt, err := client.CreateBootstrapToken(environment.ctx, &managementv1.CreateBootstrapTokenRequest{
							Ttl: durationpb.New(1 * time.Minute),
						})
						if err != nil {
							Log.Error(err)
							return
						}
						token, err := tokens.FromBootstrapToken(bt)
						if err != nil {
							Log.Error(err)
							return
						}
						certInfo, err := client.CertsInfo(environment.ctx, &emptypb.Empty{})
						if err != nil {
							Log.Error(err)
							return
						}
						resp, err := http.Post(fmt.Sprintf("http://localhost:%d/agents", environment.ports.TestEnvironment), "application/json",
							strings.NewReader(fmt.Sprintf(`{"token": "%s", "pins": ["%s"]}`, token.EncodeHex(), certInfo.Chain[len(certInfo.Chain)-1].Fingerprint)))
						if err != nil {
							Log.Error(err)
							return
						}
						if resp.StatusCode != http.StatusOK {
							Log.Errorf("%s", resp.Status)
							return
						}
					}()
				}
			}
		}()
	}
	<-c
	fmt.Println(chalk.Yellow.Color("\nStopping test environment"))
	if err := environment.Stop(); err != nil {
		panic(err)
	}
}<|MERGE_RESOLUTION|>--- conflicted
+++ resolved
@@ -112,17 +112,11 @@
 }
 
 type EnvironmentOptions struct {
-<<<<<<< HEAD
 	enableEtcd           bool
 	enableGateway        bool
 	enableCortex         bool
 	enableRealtimeServer bool
-=======
-	enableEtcd       bool
-	enableGateway    bool
-	enableCortex     bool
-	defaultAgentOpts []StartAgentOption
->>>>>>> 457f388b
+	defaultAgentOpts     []StartAgentOption
 }
 
 type EnvironmentOption func(*EnvironmentOptions)
