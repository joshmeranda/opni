package monitoring

import (
	"encoding/json"
	"fmt"
	"strings"

	_ "embed"

	grafanav1alpha1 "github.com/grafana-operator/grafana-operator/v4/api/integreatly/v1alpha1"
	"github.com/imdario/mergo"
	"github.com/rancher/opni/pkg/auth/openid"
	"github.com/rancher/opni/pkg/config/v1beta1"
	"github.com/rancher/opni/pkg/resources"
	"github.com/rancher/opni/pkg/util"
	"github.com/ttacon/chalk"
	corev1 "k8s.io/api/core/v1"
	"k8s.io/apimachinery/pkg/api/resource"
	metav1 "k8s.io/apimachinery/pkg/apis/meta/v1"
	"sigs.k8s.io/controller-runtime/pkg/controller/controllerutil"
)

//go:embed dashboards/dashboards.json
var dashboardsJson []byte

//go:embed dashboards/opni-gateway.json
var opniGatewayJson []byte

func (r *Reconciler) grafana() ([]resources.Resource, error) {
	dashboardSelector := &metav1.LabelSelector{
		MatchLabels: map[string]string{
			resources.AppNameLabel:  "grafana",
			resources.PartOfLabel:   "opni",
			resources.InstanceLabel: r.mc.Name,
		},
	}

	grafana := &grafanav1alpha1.Grafana{
		ObjectMeta: metav1.ObjectMeta{
			Name:      "opni-monitoring",
			Namespace: r.mc.Namespace,
		},
	}
	datasource := &grafanav1alpha1.GrafanaDataSource{
		ObjectMeta: metav1.ObjectMeta{
			Name:      "opni-monitoring",
			Namespace: r.mc.Namespace,
		},
	}
	grafanaDashboards := []*grafanav1alpha1.GrafanaDashboard{
		{
			ObjectMeta: metav1.ObjectMeta{
				Name:      "opni-gateway",
				Namespace: r.mc.Namespace,
				Labels:    dashboardSelector.MatchLabels,
			},
			Spec: grafanav1alpha1.GrafanaDashboardSpec{
				Json: string(opniGatewayJson),
			},
		},
	}

	dashboards := map[string]json.RawMessage{}
	if err := json.Unmarshal(dashboardsJson, &dashboards); err != nil {
		return nil, err
	}
	for name, jsonData := range dashboards {
		grafanaDashboards = append(grafanaDashboards, &grafanav1alpha1.GrafanaDashboard{
			ObjectMeta: metav1.ObjectMeta{
				Name:      name,
				Namespace: r.mc.Namespace,
				Labels:    dashboardSelector.MatchLabels,
			},
			Spec: grafanav1alpha1.GrafanaDashboardSpec{
				Json: string(jsonData),
			},
		})
	}

	if !r.mc.Spec.Grafana.Enabled {
		absentResources := []resources.Resource{
			resources.Absent(grafana),
			resources.Absent(datasource),
		}
		for _, dashboard := range grafanaDashboards {
			absentResources = append(absentResources, resources.Absent(dashboard))
		}
		return absentResources, nil
	}

	grafanaHostname := fmt.Sprintf("grafana.%s", r.gw.Spec.Hostname)
	if r.mc.Spec.Grafana.Hostname != "" {
		grafanaHostname = r.mc.Spec.Grafana.Hostname
	}

	defaults := grafanav1alpha1.GrafanaSpec{
		DashboardLabelSelector: []*metav1.LabelSelector{dashboardSelector},
		BaseImage:              "grafana/grafana:latest",
		Client: &grafanav1alpha1.GrafanaClient{
			PreferService: util.Pointer(true),
		},
		Config: grafanav1alpha1.GrafanaConfig{
			Server: &grafanav1alpha1.GrafanaConfigServer{
				Domain:  grafanaHostname,
				RootUrl: "https://" + grafanaHostname,
			},
			Auth: &grafanav1alpha1.GrafanaConfigAuth{
				DisableLoginForm: util.Pointer(true),
			},
			AuthGenericOauth: &grafanav1alpha1.GrafanaConfigAuthGenericOauth{
				Enabled: util.Pointer(true),
				Scopes:  "openid profile email",
			},
			UnifiedAlerting: &grafanav1alpha1.GrafanaConfigUnifiedAlerting{
				Enabled: util.Pointer(true),
			},
			Alerting: &grafanav1alpha1.GrafanaConfigAlerting{
				Enabled: util.Pointer(false),
			},
		},
		Deployment: &grafanav1alpha1.GrafanaDeployment{
			SecurityContext: &corev1.PodSecurityContext{
				FSGroup: util.Pointer(int64(472)),
			},
		},
<<<<<<< HEAD
=======
		Ingress: &grafanav1alpha1.GrafanaIngress{
			Enabled:       false,
			Hostname:      grafanaHostname,
			TLSEnabled:    true,
			TLSSecretName: "grafana-dashboard-tls",
			Path:          "/",
			PathType:      "Prefix",
		},
>>>>>>> c87405e9
		Secrets: []string{"grafana-datasource-cert"},
		DataStorage: &grafanav1alpha1.GrafanaDataStorage{
			Size: resource.MustParse("10Gi"),
		},
	}

	spec := r.mc.Spec.Grafana.GrafanaSpec

	// apply defaults to user-provided config
	// ensure label selectors and secrets are appended to any user defined ones
	if err := mergo.Merge(&spec, defaults, mergo.WithAppendSlice); err != nil {
		return nil, err
	}

	// special case as we don't want the append slice logic for access modes
	if spec.DataStorage.AccessModes == nil {
		spec.DataStorage.AccessModes = []corev1.PersistentVolumeAccessMode{corev1.ReadWriteOnce}
	}

	// special case to fill the ingress hostname if not set
	if spec.Ingress != nil {
		if spec.Ingress.Hostname == "" {
			spec.Ingress.Hostname = grafanaHostname
		}
	}

	grafana.Spec = spec

	datasource.Spec = grafanav1alpha1.GrafanaDataSourceSpec{
		Name: "opni-monitoring-datasources",
		Datasources: []grafanav1alpha1.GrafanaDataSourceFields{
			{
				Name:            "Opni",
				Type:            "prometheus",
				Access:          "proxy",
				Url:             fmt.Sprintf("https://opni-monitoring.%s.svc:8080/api/prom", r.mc.Namespace),
				WithCredentials: true,
				Editable:        false,
				IsDefault:       true,
				JsonData: grafanav1alpha1.GrafanaDataSourceJsonData{
					AlertManagerUID:   "opni_alertmanager",
					OauthPassThru:     true,
					TlsAuthWithCACert: true,
				},
				SecureJsonData: grafanav1alpha1.GrafanaDataSourceSecureJsonData{
					TlsCaCert: "$__file{/etc/grafana-secrets/grafana-datasource-cert/ca.crt}",
				},
			},
			{
				Name:            "Opni Alertmanager",
				Uid:             "opni_alertmanager",
				Type:            "alertmanager",
				Access:          "proxy",
				Url:             fmt.Sprintf("https://opni-monitoring.%s.svc:8080/api/prom", r.mc.Namespace),
				WithCredentials: true,
				Editable:        false,
				JsonData: grafanav1alpha1.GrafanaDataSourceJsonData{
					Implementation:    "cortex",
					TlsAuthWithCACert: true,
					OauthPassThru:     true,
				},
				SecureJsonData: grafanav1alpha1.GrafanaDataSourceSecureJsonData{
					TlsCaCert: "$__file{/etc/grafana-secrets/grafana-datasource-cert/ca.crt}",
				},
			},
		},
	}

	switch r.gw.Spec.Auth.Provider {
	case v1beta1.AuthProviderNoAuth:
		grafana.Spec.Config.AuthGenericOauth = &grafanav1alpha1.GrafanaConfigAuthGenericOauth{
			Enabled:           util.Pointer(true),
			ClientId:          "grafana",
			ClientSecret:      "noauth",
			Scopes:            "openid profile email",
			AuthUrl:           fmt.Sprintf("http://%s:4000/oauth2/authorize", r.gw.Spec.Hostname),
			TokenUrl:          fmt.Sprintf("http://%s:4000/oauth2/token", r.gw.Spec.Hostname),
			ApiUrl:            fmt.Sprintf("http://%s:4000/oauth2/userinfo", r.gw.Spec.Hostname),
			RoleAttributePath: "grafana_role",
		}
	case v1beta1.AuthProviderOpenID:
		spec := r.gw.Spec.Auth.Openid
		if spec.Discovery == nil && spec.WellKnownConfiguration == nil {
			return nil, openid.ErrMissingDiscoveryConfig
		}
		wkc, err := spec.OpenidConfig.GetWellKnownConfiguration()
		if err != nil {
			return nil, fmt.Errorf("failed to fetch configuration from openid provider: %w", err)
		}
		grafana.Spec.Config.AuthGenericOauth = &grafanav1alpha1.GrafanaConfigAuthGenericOauth{
			Enabled:               util.Pointer(true),
			ClientId:              spec.ClientID,
			ClientSecret:          spec.ClientSecret,
			Scopes:                strings.Join(spec.Scopes, " "),
			AuthUrl:               wkc.AuthEndpoint,
			TokenUrl:              wkc.TokenEndpoint,
			ApiUrl:                wkc.UserinfoEndpoint,
			RoleAttributePath:     spec.RoleAttributePath,
			AllowSignUp:           spec.AllowSignUp,
			AllowedDomains:        strings.Join(spec.AllowedDomains, " "),
			RoleAttributeStrict:   spec.RoleAttributeStrict,
			EmailAttributePath:    spec.EmailAttributePath,
			TLSSkipVerifyInsecure: spec.InsecureSkipVerify,
			TLSClientCert:         spec.TLSClientCert,
			TLSClientKey:          spec.TLSClientKey,
			TLSClientCa:           spec.TLSClientCA,
		}

		if spec.InsecureSkipVerify != nil && *spec.InsecureSkipVerify {
			r.logger.Warn(chalk.Yellow.Color("InsecureSkipVerify enabled for openid auth"))
		}
	}

	controllerutil.SetOwnerReference(r.mc, grafana, r.client.Scheme())
	controllerutil.SetOwnerReference(r.mc, datasource, r.client.Scheme())

	presentResources := []resources.Resource{
		resources.Present(grafana),
		resources.Present(datasource),
	}
	for _, dashboard := range grafanaDashboards {
		controllerutil.SetOwnerReference(r.mc, dashboard, r.client.Scheme())
		presentResources = append(presentResources, resources.Present(dashboard))
	}

	return presentResources, nil
}<|MERGE_RESOLUTION|>--- conflicted
+++ resolved
@@ -123,8 +123,6 @@
 				FSGroup: util.Pointer(int64(472)),
 			},
 		},
-<<<<<<< HEAD
-=======
 		Ingress: &grafanav1alpha1.GrafanaIngress{
 			Enabled:       false,
 			Hostname:      grafanaHostname,
@@ -133,7 +131,6 @@
 			Path:          "/",
 			PathType:      "Prefix",
 		},
->>>>>>> c87405e9
 		Secrets: []string{"grafana-datasource-cert"},
 		DataStorage: &grafanav1alpha1.GrafanaDataStorage{
 			Size: resource.MustParse("10Gi"),
